///
/// Build: `cargo build --examples`
/// Usage: `target/debug/examples/tun --server-addr 127.0.0.1:8080`
///
/// This example must be run as root.
/// Then please run the `echo` example server, which listens on TCP & UDP ports 127.0.0.1:8080.
/// To route traffic to the tun interface, run the following command:
/// ```
///    sudo ip route add 1.2.3.4/32 dev utun3    # linux
///    route add 1.2.3.4 mask 255.255.255.255 10.0.0.1 metric 6  # windows
/// ```
/// Now you can test it with `nc 1.2.3.4 2323` or `nc -u 1.2.3.4 2323`.
/// You can watch the echo information in the `nc` console.
///
use clap::Parser;
use ipstack::stream::IpStackStream;
use std::net::{Ipv4Addr, SocketAddr};
use tokio::{join, net::TcpStream};
use udp_stream::UdpStream;

// const MTU: u16 = 1500;
const MTU: u16 = u16::MAX;

<<<<<<< HEAD
#[derive(Parser)]
#[command(author, version, about = "Testing app for tun.", long_about = None)]
struct Args {
    /// echo server address, likes `127.0.0.1:8080`
    #[arg(short, long, value_name = "IP:port")]
    server_addr: SocketAddr,
}

#[tokio::main]
async fn main() -> Result<(), Box<dyn std::error::Error>> {
    let args = Args::parse();

    let ipv4 = Ipv4Addr::new(10, 0, 0, 33);
    let netmask = Ipv4Addr::new(255, 255, 255, 0);
    let gateway = Ipv4Addr::new(10, 0, 0, 1);

    let mut config = tun::Configuration::default();
    config.address(ipv4).netmask(netmask).mtu(MTU as i32).up();
    config.destination(gateway).name("utun3");
=======
#[tokio::main(flavor = "current_thread")]
async fn main() {
    let ipv4 = Ipv4Addr::new(10, 0, 0, 1);

    let mut config = tun::Configuration::default();
    config
        .address(ipv4)
        .netmask((255, 255, 255, 0))
        .mtu(MTU as i32)
        .up();
>>>>>>> 71ce18ca

    #[cfg(target_os = "linux")]
    config.platform(|config| {
        config.packet_information(true);
    });
    let mut ip_stack = ipstack::IpStack::new(tun::create_as_async(&config)?, MTU, true);

<<<<<<< HEAD
    let server_addr = args.server_addr;
=======
    let mut ip_stack = ipstack::IpStack::new(tun::create_as_async(&config).unwrap(), MTU, true);

    #[cfg(target_os = "macos")]
    {
        let s = format!("sudo route -n add -net 10.0.0.0/24 {}", ipv4);
        let command = std::process::Command::new("sh")
            .arg("-c")
            .arg(s)
            .output()
            .unwrap();
        if !command.status.success() {
            panic!("cannot establish route to tun device");
        }
    };
>>>>>>> 71ce18ca

    loop {
        match ip_stack.accept().await? {
            IpStackStream::Tcp(tcp) => {
                let s = TcpStream::connect(server_addr).await;
                if let Err(ref err) = s {
                    println!("connect TCP server failed \"{}\"", err);
                    continue;
                }
                println!("==== New TCP connection ====");
                let (mut t_rx, mut t_tx) = tokio::io::split(tcp);
                let (mut s_rx, mut s_tx) = tokio::io::split(s?);
                tokio::spawn(async move {
                    let _r = join! {
                         tokio::io::copy(&mut t_rx, &mut s_tx) ,
                         tokio::io::copy(&mut s_rx, &mut t_tx),
                    };
                    println!("====== end tcp connection ======");
                });
            }
            IpStackStream::Udp(udp) => {
                let s = UdpStream::connect(server_addr).await;
                if let Err(ref err) = s {
                    println!("connect UDP server failed \"{}\"", err);
                    continue;
                }
                println!("==== New UDP connection ====");
                let (mut t_rx, mut t_tx) = tokio::io::split(udp);
                let (mut s_rx, mut s_tx) = tokio::io::split(s?);
                tokio::spawn(async move {
                    let _r = join! {
                         tokio::io::copy(&mut t_rx, &mut s_tx) ,
                         tokio::io::copy(&mut s_rx, &mut t_tx),
                    };
                    println!("==== end UDP connection ====");
                });
            }
        };
    }
}<|MERGE_RESOLUTION|>--- conflicted
+++ resolved
@@ -1,17 +1,19 @@
-///
-/// Build: `cargo build --examples`
-/// Usage: `target/debug/examples/tun --server-addr 127.0.0.1:8080`
-///
-/// This example must be run as root.
-/// Then please run the `echo` example server, which listens on TCP & UDP ports 127.0.0.1:8080.
-/// To route traffic to the tun interface, run the following command:
-/// ```
-///    sudo ip route add 1.2.3.4/32 dev utun3    # linux
-///    route add 1.2.3.4 mask 255.255.255.255 10.0.0.1 metric 6  # windows
-/// ```
-/// Now you can test it with `nc 1.2.3.4 2323` or `nc -u 1.2.3.4 2323`.
-/// You can watch the echo information in the `nc` console.
-///
+//!
+//! Build: `cargo build --examples`
+//! Usage: `target/debug/examples/tun --server-addr 127.0.0.1:8080`
+//!
+//! This example must be run as root or administrator privileges.
+//! Then please run the `echo` example server, which listens on TCP & UDP ports 127.0.0.1:8080.
+//! To route traffic to the tun interface, run the following command with root or administrator privileges:
+//! ```
+//! sudo ip route add 1.2.3.4/32 dev utun3    # Linux
+//! route add 1.2.3.4 mask 255.255.255.255 10.0.0.1 metric 100  # Windows
+//! sudo route add 1.2.3.4/32 10.0.0.1  # Apple macOS
+//! ```
+//! Now you can test it with `nc 1.2.3.4 2323` or `nc -u 1.2.3.4 2323`.
+//! You can watch the echo information in the `nc` console.
+//!
+
 use clap::Parser;
 use ipstack::stream::IpStackStream;
 use std::net::{Ipv4Addr, SocketAddr};
@@ -21,7 +23,6 @@
 // const MTU: u16 = 1500;
 const MTU: u16 = u16::MAX;
 
-<<<<<<< HEAD
 #[derive(Parser)]
 #[command(author, version, about = "Testing app for tun.", long_about = None)]
 struct Args {
@@ -41,43 +42,20 @@
     let mut config = tun::Configuration::default();
     config.address(ipv4).netmask(netmask).mtu(MTU as i32).up();
     config.destination(gateway).name("utun3");
-=======
-#[tokio::main(flavor = "current_thread")]
-async fn main() {
-    let ipv4 = Ipv4Addr::new(10, 0, 0, 1);
-
-    let mut config = tun::Configuration::default();
-    config
-        .address(ipv4)
-        .netmask((255, 255, 255, 0))
-        .mtu(MTU as i32)
-        .up();
->>>>>>> 71ce18ca
 
     #[cfg(target_os = "linux")]
     config.platform(|config| {
         config.packet_information(true);
     });
+
+    #[cfg(target_os = "windows")]
+    config.platform(|config| {
+        config.initialize(Some(12324323423423434234_u128));
+    });
+
     let mut ip_stack = ipstack::IpStack::new(tun::create_as_async(&config)?, MTU, true);
 
-<<<<<<< HEAD
     let server_addr = args.server_addr;
-=======
-    let mut ip_stack = ipstack::IpStack::new(tun::create_as_async(&config).unwrap(), MTU, true);
-
-    #[cfg(target_os = "macos")]
-    {
-        let s = format!("sudo route -n add -net 10.0.0.0/24 {}", ipv4);
-        let command = std::process::Command::new("sh")
-            .arg("-c")
-            .arg(s)
-            .output()
-            .unwrap();
-        if !command.status.success() {
-            panic!("cannot establish route to tun device");
-        }
-    };
->>>>>>> 71ce18ca
 
     loop {
         match ip_stack.accept().await? {
